--- conflicted
+++ resolved
@@ -204,14 +204,7 @@
                 "day": ["{:02d}".format(d.day) for d in downloads],
                 "time": ["{:02d}:00".format(h) for h in range(0, 24)],
                 "format": "netcdf",
-<<<<<<< HEAD
-                "area": {"lat": [self.hemisphere_loc[2],
-                                 self.hemisphere_loc[0]],
-                         "lon": [self.hemisphere_loc[1],
-                                 self.hemisphere_loc[3]]},
-=======
                 "area": self.hemisphere_loc,
->>>>>>> 9a4547ef
             }
 
             dataset = "reanalysis-era5-single-levels"
