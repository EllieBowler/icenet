import argparse
import datetime as dt
import logging
import os

from datetime import timedelta

import matplotlib
import matplotlib.cm as cm
import matplotlib.pyplot as plt
import matplotlib.dates as mdates
from matplotlib.animation import FuncAnimation
matplotlib.use('Agg')

import seaborn as sns

import numpy as np
import pandas as pd
import xarray as xr
import dask.array as da

from icenet.data.cli import date_arg
from icenet.data.sic.mask import Masks
<<<<<<< HEAD
from icenet.plotting.utils import (
    filter_ds_by_obs,
    get_forecast_ds,
    get_obs_da,
    get_seas_forecast_da,
    get_seas_forecast_init_dates
)
=======
from icenet.plotting.utils import \
    filter_ds_by_obs, get_forecast_ds, get_obs_da, get_seas_forecast_da, \
    show_img, get_plot_axes
from icenet.plotting.video import xarray_to_video
>>>>>>> cc0a6186

# FIXME: This shouldn't be here, 300 dpi is print quality (not always required)
matplotlib.rcParams.update({
    'figure.facecolor': 'w',
    'figure.dpi': 300
})


def region_arg(argument: str):
    """type handler for region arguments with argparse

    :param argument:
<<<<<<< HEAD
    
=======
>>>>>>> cc0a6186
    :return:
    """
    try:
        x1, y1, x2, y2 = tuple([int(s) for s in argument.split(",")])

        assert x2 > x1 and y2 > y1, "Region is not valid"
        return x1, y1, x2, y2
    except TypeError:
        raise argparse.ArgumentTypeError(
            "Region argument must be list of four integers")


def process_regions(region: tuple,
                    data: tuple) -> tuple:
    """

    :param region:
    :param data:
    
    :return:
    """

    assert len(region) == 4, "Region needs to be a list of four integers"
    x1, y1, x2, y2 = region
    assert x2 > x1 and y2 > y1, "Region is not valid"

    for idx, arr in enumerate(data):
        if arr is not None:
            data[idx] = arr[..., y1:y2, x1:x2]
    return data


def compute_binary_accuracy(masks: object,
                            fc_da: object,
                            obs_da: object,
                            threshold: float) -> object:
    """
    Compute the binary class accuracy of a forecast,
    where we consider a binary class prediction of ice with SIC > 15%.
    In particular, we compute the mean percentage of correct
    classifications over the active grid cell area.
    
    :param masks: an icenet Masks object
    :param fc_da: the forecasts given as an xarray.DataArray object 
                  with time, xc, yc coordinates
    :param obs_da: the "ground truth" given as an xarray.DataArray object
                   with time, xc, yc coordinates
    :param threshold: the SIC threshold of interest (in percentage as a fraction),
                      i.e. threshold is between 0 and 1
    
    :return: binary accuracy for forecast as xarray.DataArray object 
    """
    threshold = 0.15 if threshold is None else threshold
    if (threshold < 0) or (threshold > 1):
        raise ValueError("threshold must be a float between 0 and 1")
    
     # obtain mask
    agcm = masks.get_active_cell_da(obs_da)
    
    # binary for observed (i.e. truth)
    binary_obs_da = obs_da > threshold
    
    # binary for forecast
    binary_fc_da = fc_da > threshold
    
    # compute binary accuracy metric
    binary_fc_da = (binary_fc_da == binary_obs_da).\
        astype(np.float16).weighted(agcm)
    binacc_fc = (binary_fc_da.mean(dim=['yc', 'xc']) * 100)
    
    return binacc_fc


def plot_binary_accuracy(masks: object,
                         fc_da: object,
                         cmp_da: object,
                         obs_da: object,
                         output_path: object,
                         threshold: float = 0.15) -> object:
    """
    Compute and plot the binary class accuracy of a forecast,
    where we consider a binary class prediction of ice with SIC > 15%.
    In particular, we compute the mean percentage of correct
    classifications over the active grid cell area.
    
    :param masks: an icenet Masks object
    :param fc_da: the forecasts given as an xarray.DataArray object 
                  with time, xc, yc coordinates
    :param cmp_da: a comparison forecast / sea ice data given as an 
                   xarray.DataArray object with time, xc, yc coordinates.
                   If None, will ignore plotting a comparison forecast
    :param obs_da: the "ground truth" given as an xarray.DataArray object
                   with time, xc, yc coordinates
    :param output_path: string specifying the path to store the plot
    :param threshold: the SIC threshold of interest (in percentage as a fraction),
                      i.e. threshold is between 0 and 1
    
    :return: tuple of (binary accuracy for forecast (fc_da), 
                       binary accuracy for comparison (cmp_da))
    """
    binacc_fc = compute_binary_accuracy(masks=masks,
                                        fc_da=fc_da,
                                        obs_da=obs_da,
                                        threshold=threshold)
    fig, ax = plt.subplots(figsize=(12, 6))
    ax.set_title(f"Binary accuracy comparison (threshold SIC = {threshold*100}%)")
    ax.plot(binacc_fc.time, binacc_fc.values, label="IceNet")

    if cmp_da is not None:
        binacc_cmp = compute_binary_accuracy(masks=masks,
                                             fc_da=cmp_da,
                                             obs_da=obs_da,
                                             threshold=threshold)
        ax.plot(binacc_cmp.time, binacc_cmp.values, label="SEAS")
    else:
        binacc_cmp = None

    ax.xaxis.set_major_formatter(
        mdates.ConciseDateFormatter(ax.xaxis.get_major_locator()))
    ax.xaxis.set_major_locator(mdates.MonthLocator())
    ax.xaxis.set_minor_locator(mdates.DayLocator())
    ax.legend(loc='lower right')

    output_path = os.path.join("plot", "binacc.png") \
        if not output_path else output_path
    logging.info(f"Saving to {output_path}")
    plt.savefig(output_path)

    return binacc_fc, binacc_cmp


def compute_sea_ice_extent_error(masks: object,
                                 fc_da: object,
                                 obs_da: object,
                                 grid_area_size: int,
                                 threshold: float) -> object:
    """
    Compute and sea ice extent (SIE) error of a forecast, where SIE is
    defined as the total area covered by grid cells with SIC > (threshold*100)%.

    :param masks: an icenet Masks object
    :param fc_da: the forecasts given as an xarray.DataArray object 
                  with time, xc, yc coordinates
    :param obs_da: the "ground truth" given as an xarray.DataArray object
                   with time, xc, yc coordinates
    :param grid_area_size: the length of the sides of the grid (in km),
                           by default set to 25 (so area of grid is 25*25)
    :param threshold: the SIC threshold of interest (in percentage as a fraction),
                      i.e. threshold is between 0 and 1

    :return: SIE for forecast as xarray.DataArray object
    """
    grid_area_size = 25 if grid_area_size is None else grid_area_size
    threshold = 0.15 if threshold is None else threshold
    if (threshold < 0) or (threshold > 1):
        raise ValueError("threshold must be a float between 0 and 1")
    
    # obtain mask
    agcm = masks.get_active_cell_da(obs_da)
    
    # binary for observed (i.e. truth)
    binary_obs_da = obs_da > threshold
    binary_obs_weighted_da = binary_obs_da.astype(int).weighted(agcm)

    # binary for forecast
    binary_fc_da = fc_da > threshold
    binary_fc_weighted_da = binary_fc_da.astype(int).weighted(agcm)
    
    # sie error
    forecast_sie_error = (
        binary_fc_weighted_da.sum(['xc', 'yc']) -
        binary_obs_weighted_da.sum(['xc', 'yc'])
    ) * (grid_area_size**2)
    
    return forecast_sie_error


def plot_sea_ice_extent_error(masks: object,
                              fc_da: object,
                              cmp_da: object,
                              obs_da: object,
                              output_path: object,
                              grid_area_size: int = 25,
                              threshold: float = 0.15) -> object:
    """
    Compute and plot sea ice extent (SIE) error of a forecast, where SIE is
    defined as the total area covered by grid cells with SIC > (threshold*100)%.
    
    :param masks: an icenet Masks object
    :param fc_da: the forecasts given as an xarray.DataArray object 
                  with time, xc, yc coordinates
    :param cmp_da: a comparison forecast / sea ice data given as an 
                   xarray.DataArray object with time, xc, yc coordinates.
                   If None, will ignore plotting a comparison forecast
    :param obs_da: the "ground truth" given as an xarray.DataArray object
                   with time, xc, yc coordinates
    :param output_path: string specifying the path to store the plot
    :param grid_area_size: the length of the sides of the grid (in km),
                           by default set to 25 (so area of grid is 25*25)
    :param threshold: the SIC threshold of interest (in percentage as a fraction),
                      i.e. threshold is between 0 and 1
    
    :return: tuple of (SIE for forecast (fc_da), SIE for comparison (cmp_da))
    """
    forecast_sie_error = compute_sea_ice_extent_error(masks=masks,
                                                      fc_da=fc_da,
                                                      obs_da=obs_da,
                                                      grid_area_size=grid_area_size)
    
    fig, ax = plt.subplots(figsize=(12, 6))
    ax.set_title(f"SIE comparison ({grid_area_size} km grid resolution) "
                 f"(threshold SIC = {threshold*100}%)")
    ax.plot(forecast_sie_error.time, forecast_sie_error.values, label="IceNet")

    if cmp_da is not None:
        cmp_sie_error = compute_sea_ice_extent_error(masks=masks,
                                                      fc_da=cmp_da,
                                                      obs_da=obs_da,
                                                      grid_area_size=grid_area_size)
        ax.plot(cmp_sie_error.time, cmp_sie_error.values, label="SEAS")
    else:
        cmp_sie_error = None

    ax.xaxis.set_major_formatter(
        mdates.ConciseDateFormatter(ax.xaxis.get_major_locator()))
    ax.xaxis.set_major_locator(mdates.MonthLocator())
    ax.xaxis.set_minor_locator(mdates.DayLocator())
    ax.legend(loc='lower right')

    output_path = os.path.join("plot", "sie_error.png") \
        if not output_path else output_path
    logging.info(f"Saving to {output_path}")
    plt.savefig(output_path)

    return forecast_sie_error, cmp_sie_error


def compute_metrics(metrics: object,
                    masks: object,
                    fc_da: object,
                    obs_da: object) -> object:
    """
    Computes metrics based on SIC error which are passed in as a list of strings.
    Returns a dictionary where the keys are the metrics,
    and the values are the computed metrics.

    :param metrics: a list of strings
    :param masks: an icenet Masks object
    :param fc_da: an xarray.DataArray object with time, xc, yc coordinates
    :param obs_da: an xarray.DataArray object with time, xc, yc coordinates
    
    :return: dictionary with keys as metric names and values as 
             xarray.DataArray's storing the computed metrics for each forecast
    """
    # check requested metrics have been implemented
    implemented_metrics = ['MAE', 'MSE', 'RMSE']
    for metric in metrics:
        if metric not in implemented_metrics:
            raise NotImplementedError(f"{metric} metric has not been implemented. "
                                      f"Please only choose out of {implemented_metrics}.")
    
    # obtain mask
    mask_da = masks.get_active_cell_da(obs_da)
    
    metric_dict = {}
    # compute raw error
    err_da = (fc_da-obs_da)*100
    if "MAE" in metrics:
        # compute absolute SIC errors
        abs_err_da = da.fabs(err_da)
        abs_weighted_da = abs_err_da.weighted(mask_da)
    if "MSE" in metrics or "RMSE" in metrics:
        # compute squared SIC errors
        square_err_da = err_da**2
        square_weighted_da = square_err_da.weighted(mask_da)
        
    for metric in metrics:
        if metric == "MAE":
            metric_dict[metric] = abs_weighted_da.mean(dim=['yc', 'xc'])
        elif metric == "MSE":
            if "MSE" not in metric_dict.keys():
                # might've already been computed if RMSE came first
                metric_dict["MSE"] = square_weighted_da.mean(dim=['yc', 'xc'])
        elif metric == "RMSE":
            if "MSE" not in metric_dict.keys():
                # check if MSE already been computed
                metric_dict["MSE"] = square_weighted_da.mean(dim=['yc', 'xc'])
            metric_dict[metric] = da.sqrt(metric_dict["MSE"])

    # only return metrics requested (might've computed MSE when computing RMSE)
    return {k: metric_dict[k] for k in metrics}
    
    
def plot_metrics(metrics: object,
                 masks: object,
                 fc_da: object,
                 cmp_da: object,
                 obs_da: object,
                 output_path: object,
                 separate: bool = False) -> object:
    """
    Computes metrics which are passed in as a list of strings,
    and plots them for each forecast.
    Returns a dictionary where the keys are the metrics,
    and the values are the computed metrics.

    :param metrics: a list of strings
    :param masks: an icenet Masks object
    :param fc_da: an xarray.DataArray object with time, xc, yc coordinates
    :param cmp_da: a comparison forecast / sea ice data given as an 
                   xarray.DataArray object with time, xc, yc coordinates.
                   If None, will ignore plotting a comparison forecast
    :param obs_da: an xarray.DataArray object with time, xc, yc coordinates
    :param output_path: string specifying the path to store the plot(s).
                        If separate=True, this should be a directory
    :param separate: logical value specifying whether there is a plot created for
                     each metric (True) or not (False), default is False
    
    :return: dictionary with keys as metric names and values as 
             xarray.DataArray's storing the computed metrics for each forecast
    """
    # compute metrics
    fc_metric_dict = compute_metrics(metrics=metrics,
                                     masks=masks,
                                     fc_da=fc_da,
                                     obs_da=obs_da)
    if cmp_da is not None:
        cmp_metric_dict = compute_metrics(metrics=metrics,
                                          masks=masks,
                                          fc_da=cmp_da,
                                          obs_da=obs_da)
    else:
        cmp_metric_dict = None
    
    if separate:
        # produce separate plots for each metric
        for metric in metrics:
            fig, ax = plt.subplots(figsize=(12, 6))
            ax.set_title(f"{metric} comparison")
            ax.plot(fc_metric_dict[metric].time,
                    fc_metric_dict[metric].values,
                    label="IceNet")
            if cmp_metric_dict is not None:
                ax.plot(cmp_metric_dict[metric].time,
                        cmp_metric_dict[metric].values,
                        label="SEAS")
                
            ax.xaxis.set_major_formatter(
                mdates.ConciseDateFormatter(ax.xaxis.get_major_locator()))
            ax.xaxis.set_major_locator(mdates.MonthLocator())
            ax.xaxis.set_minor_locator(mdates.DayLocator())
            ax.legend(loc='lower right')
            
            outpath = os.path.join("plot", f"{metric}.png") \
                if not output_path else os.path.join(output_path, f"{metric}.png")
            logging.info(f"Saving to {outpath}")
            plt.savefig(outpath)
    else:
        # produce one plot for all metrics
        fig, ax = plt.subplots(figsize=(12, 6))
        ax.set_title("Metric comparison")
        for metric in metrics:
            ax.plot(fc_metric_dict[metric].time,
                    fc_metric_dict[metric].values,
                    label=f"IceNet {metric}")
            if cmp_metric_dict is not None:
                ax.plot(cmp_metric_dict[metric].time,
                        cmp_metric_dict[metric].values,
                        label=f"SEAS {metric}",
                        linestyle="dotted")
        
        ax.xaxis.set_major_formatter(
            mdates.ConciseDateFormatter(ax.xaxis.get_major_locator()))
        ax.xaxis.set_major_locator(mdates.MonthLocator())
        ax.xaxis.set_minor_locator(mdates.DayLocator())
        ax.legend(loc='lower right')
        
        output_path = os.path.join("plot", "metrics.png") \
            if not output_path else output_path
        logging.info(f"Saving to {output_path}")
        plt.savefig(output_path)
    
    return fc_metric_dict, cmp_metric_dict


def compute_metric_as_dataframe(metric: str,
                                masks: object,
                                init_date: object,
                                fc_da: object,
                                obs_da: object,
                                **kwargs) -> pd.DataFrame:
    """
    Computes a metric for each leadtime in a forecast and stores the
    results in a pandas dataframe with columns 'date' (which is the
    initialisation date passed in), 'leadtime' and the metric name.
    
    :param metric: string specifying which metric to compute
    :param masks: an icenet Masks object
    :param init_date: forecast initialisation date which gets
                      added to pandas dataframe (as string, or datetime object)
    :param fc_da: an xarray.DataArray object with time, xc, yc coordinates
    :param obs_da: an xarray.DataArray object with time, xc, yc coordinates
    :param kwargs: any keyword arguments that are required for the computation
                   of the metric, e.g. 'threshold' for SIE and binary accuracy
                   metrics, or 'grid_area_size' for SIE metric
    
    :return: computed metric in a pandas dataframe with columns 'date',
             'leadtime' and 'metric'
    """
    if metric in ["MAE", "MSE", "RMSE"]:
        met = compute_metrics(metrics=[metric],
                              masks=masks,
                              fc_da=fc_da,
                              obs_da=obs_da)[metric]
    elif metric == "binacc":
        if "threshold" not in kwargs.keys():
            raise KeyError("if metric = 'binacc', must pass in argument for threshold")
        met = compute_binary_accuracy(masks=masks,
                                      fc_da=fc_da,
                                      obs_da=obs_da,
                                      threshold=kwargs["threshold"])
    elif metric == "SIE":
        if "grid_area_size" not in kwargs.keys():
            raise KeyError("if metric = 'SIE', must pass in argument for grid_area_size")
        if "threshold" not in kwargs.keys():
            raise KeyError("if metric = 'SIE', must pass in argument for threshold")
        met = compute_sea_ice_extent_error(masks=masks,
                                           fc_da=fc_da,
                                           obs_da=obs_da,
                                           grid_area_size=kwargs["grid_area_size"],
                                           threshold=kwargs["threshold"])
    else:
        raise NotImplementedError(f"{metric} is not implemented")
        
    return pd.DataFrame({"date": pd.to_datetime(init_date),
                         "dayofyear": pd.to_datetime(init_date).dayofyear,
                         "month": pd.to_datetime(init_date).month,
                         "leadtime": list(range(1, len(met.values)+1)),
                         f"{metric}": met.values})


def compute_metrics_leadtime_avg(metric: str,
                                 masks: object,
                                 hemisphere: str,
                                 forecast_file: str,
                                 emcwf: bool,
                                 bias_correct: bool = False,
                                 **kwargs) -> object:
    """
    Given forecast file, for each initialisation date in the xarrray.DataArray
    we compute the metric for each leadtime and store the results
    in a pandas dataframe with columns 'date' (specifying the initialisation date),
    'leadtime' and the metric name. This pandas dataframe can then be used
    to average over leadtime to obtain leadtime averaged metrics.
    
    :param metric: string specifying which metric to compute
    :param masks: an icenet Masks object
    :param hemisphere: string, typically either 'north' or 'south'
    :param forecast_file: string specifying a path to a .nc file
    :param emcwf: logical value to indicate whether or not to compare
                  with EMCWF SEAS forecast. If True, will only average
                  over forecasts where the initialisation dates between IceNet
                  and SEAS are the same
    :param bias_correct: logical value to indicate whether or not to
                         perform a bias correction on SEAS forecast,
                         by default False. Ignored if emcwf=False
    :param kwargs: any keyword arguments that are required for the computation
                   of the metric, e.g. 'threshold' for SIE and binary accuracy
                   metrics, or 'grid_area_size' for SIE metric
    
    :return: pandas dataframe with columns 'date', 'leadtime' and the metric name.
    """
    # open forecast file
    fc_ds = xr.open_dataset(forecast_file)
    
    if emcwf:
        # find out what dates cross over with the SEAS5 predictions
        (fc_start_date, fc_end_date) = (fc_ds.time.values.min(), fc_ds.time.values.max())
        dates = get_seas_forecast_init_dates(hemisphere)
        dates = dates[(dates > fc_start_date) & (dates <= fc_end_date)]
        times = [x for x in fc_ds.time.values if x in dates]
        fc_ds = fc_ds.sel(time=times)
    
    logging.info(f"Computing {metric} for {len(fc_ds.time.values)} forecasts")
    # obtain metric for each leadtime at each initialised date in the forecast file
    
    fc_metrics_list = []
    if emcwf:
        seas_metrics_list = []
    for time in fc_ds.time.values:
        # compute metrics for forecast
        fc = fc_ds.sel(time=slice(time,time))["sic_mean"]
        obs = get_obs_da(hemisphere=hemisphere,
                         start_date=pd.to_datetime(time) + timedelta(days=1),
                         end_date=pd.to_datetime(time) + timedelta(days=int(fc.leadtime.max())))
        fc = filter_ds_by_obs(fc, obs, time)
        fc_metrics_list.append(compute_metric_as_dataframe(metric=metric,
                                                           masks=masks,
                                                           init_date=time,
                                                           fc_da=fc,
                                                           obs_da=obs,
                                                           **kwargs))
        
        if emcwf:
            seas = get_seas_forecast_da(hemisphere=hemisphere,
                                        date=pd.to_datetime(time),
                                        bias_correct=bias_correct)
            seas = seas.assign_coords(dict(xc=seas.xc / 1e3, yc=seas.yc / 1e3))
            seas = seas.isel(time=slice(1, None))
            seas_metrics_list.append(compute_metric_as_dataframe(metric=metric,
                                                                 masks=masks,
                                                                 init_date=time,
                                                                 fc_da=seas,
                                                                 obs_da=obs,
                                                                 **kwargs))
    
    # groupby the leadtime and compute the mean average of the metric
    fc_metric_df = pd.concat(fc_metrics_list)
    if emcwf:
        seas_metric_df = pd.concat(seas_metrics_list)
    else:
        seas_metric_df = None
        
    return fc_metric_df, seas_metric_df


def plot_metrics_leadtime_avg(metric: str,
                              masks: object,
                              hemisphere: str,
                              forecast_file: str,
                              emcwf: bool,
                              output_path: str,
                              average_over: str,
                              bias_correct: bool = False,
                              **kwargs) -> object:
    """
    
    :param metric: string specifying which metric to compute
    :param masks: an icenet Masks object
    :param hemisphere: string, typically either 'north' or 'south'
    :param forecast_file: a path to a .nc file
    :param emcwf: logical value to indicate whether or not to compare
                  with EMCWF SEAS forecast. If True, will only average
                  over forecasts where the initialisation dates between IceNet
                  and SEAS are the same
    :param output_path: string specifying the path to store the plot
    :param average_over: string to specify how to average the metrics.
                         If average_over="all", averages over all possible
                         forecasts and produces line plot.
                         If average_over="month" or "day", averages
                         over the month or day respectively and produces
                         heat map plot.
    :param bias_correct: logical value to indicate whether or not to
                         perform a bias correction on SEAS forecast,
                         by default False. Ignored if emcwf=False
    :param kwargs: any keyword arguments that are required for the computation
                   of the metric, e.g. 'threshold' for SIE and binary accuracy
                   metrics, or 'grid_area_size' for SIE metric
    
    :return: pandas dataframe with columns 'date', 'leadtime' and the metric name.
    """
    implemented_metrics = ["binacc", "SIE", "MAE", "MSE", "RMSE"]
    if metric not in implemented_metrics:
        raise NotImplementedError(f"{metric} metric has not been implemented. "
                                  f"Please only choose out of {implemented_metrics}.")
    if metric == "binacc":
        if "threshold" not in kwargs.keys():
            kwargs["threshold"] = 0.15
    elif metric == "SIE":
        if "grid_area_size" not in kwargs.keys():
            kwargs["grid_area_size"] = 25
        if "threshold" not in kwargs.keys():
            kwargs["threshold"] = 0.15
    
    # computing the dataframes for the metrics
    fc_metric_df, seas_metric_df = compute_metrics_leadtime_avg(metric=metric,
                                                                hemisphere=hemisphere,
                                                                forecast_file=forecast_file,
                                                                emcwf=emcwf,
                                                                masks=masks,
                                                                bias_correct=bias_correct,
                                                                **kwargs)
    
    logging.info(f"Creating leadtime averaged plot for {metric} metric")
    fig, ax = plt.subplots(figsize=(12, 6))
    (start_date, end_date) = (fc_metric_df["date"].min().strftime('%d/%m/%Y'),
                              fc_metric_df["date"].max().strftime('%d/%m/%Y'))
    
    if average_over == "all":
        # averaging metric over leadtime for all forecasts
        fc_avg_metric = fc_metric_df.groupby("leadtime")[metric].mean()
        n_forecast_days = fc_avg_metric.index.max()
        
        # plot leadtime averaged metrics
        ax.plot(fc_avg_metric.index, fc_avg_metric, label="IceNet")
        if seas_metric_df is not None:
            seas_avg_metric = seas_metric_df.groupby("leadtime")[metric].mean()
            ax.plot(seas_avg_metric.index, seas_avg_metric, label="SEAS")

        # string to add in plot title
        time_coverage = f"\n Averaged over {len(fc_metric_df['date'].unique())} " + \
            f"forecasts between {start_date} - {end_date}"
        
        ax.set_ylabel(metric)
    elif average_over in ["day", "month"]:
        if average_over == "day":
            groupby_col = "dayofyear"
        else:
            groupby_col = "month"
            
        # compute metric by first grouping the dataframe by groupby_col and leadtime
        fc_avg_metric = fc_metric_df.groupby([groupby_col, "leadtime"]).mean(metric).\
            reset_index().pivot(index=groupby_col, columns="leadtime", values=metric)
        n_forecast_days = fc_avg_metric.shape[1]
        
        if seas_metric_df is not None:
            # compute the difference in leadtime average to SEAS forecast
            seas_avg_metric = seas_metric_df.groupby([groupby_col, "leadtime"]).mean(metric).\
                reset_index().pivot(index=groupby_col, columns="leadtime", values=metric)
            heatmap_df_diff = fc_avg_metric - seas_avg_metric
            max = np.nanmax(np.abs(heatmap_df_diff.values))
            
            # plot heatmap of the difference between IceNet and SEAS
            sns.heatmap(data=heatmap_df_diff, 
                        ax=ax,
                        vmax=max,
                        vmin=-max,
                        cmap='seismic_r',
                        cbar_kws=dict(label=f"{metric} difference"))
        else:
            # plot heatmap of the leadtime averaged metric when grouped by groupby_col
            sns.heatmap(data=fc_avg_metric, 
                        ax=ax,
                        cmap='inferno_r',
                        cbar_kws=dict(label=metric))

        # string to add in plot title
        time_coverage = "\n Averaged over a minimum of " + \
            f"{(fc_metric_df[groupby_col].value_counts()/n_forecast_days).min()} " + \
            f"forecasts between {start_date} - {end_date}"

        # y-axis
        month_names = np.array(['Jan', 'Feb', 'Mar', 'Apr', 'May', 'Jun',
                                'Jul', 'Aug', 'Sept', 'Oct', 'Nov', 'Dec'])
        ax.yaxis.set_major_formatter(matplotlib.dates.DateFormatter('%m'))
        ax.yaxis.set_major_locator(matplotlib.dates.DayLocator(bymonthday=15))
        ax.yaxis.set_minor_locator(matplotlib.dates.DayLocator(bymonthday=1))
        ax.tick_params(axis='y', which='major',length=0)
        ax.set_yticklabels(month_names)
        ax.set_ylabel('Initialisation date of forecast')
    else:
        raise NotImplementedError(f"averaging over {average_over} not a valid option.")
    
    # add plot title
    if metric in ["MAE", "MSE", "RMSE"]:
        ax.set_title(f"{metric} comparison" + time_coverage)
    elif metric == "binacc":
        ax.set_title("Binary accuracy comparison (threshold SIC = "
                        f"{kwargs['threshold']*100}%)" + time_coverage)
    elif metric == "SIE":
        ax.set_title(f"SIE comparison ({kwargs['grid_area_size']} km grid resolution, "
                    f"threshold SIC = {kwargs['threshold']*100}%)" + time_coverage)
            
    # x-axis
    ax.set_xticks(np.arange(30, n_forecast_days, 30))
    ax.set_xticklabels(np.arange(30, n_forecast_days, 30))
    plt.xticks(rotation=0)
    ax.set_xlabel('Lead time (days)')
    
    # save plot
    output_path = os.path.join("plot", f"leadtime_averaged_{average_over}_{metric}.png") \
        if not output_path else output_path    
    logging.info(f"Saving to {output_path}")
    plt.savefig(output_path)
        
    return fc_metric_df, seas_metric_df


def sic_error_video(fc_da: object,
                    obs_da: object,
                    land_mask: object,
                    output_path: object) -> object:
    """

    :param fc_da:
    :param obs_da:
    :param land_mask:
    :param output_path:
    
    :return: matplotlib animation
    """

    diff = fc_da - obs_da

    fig, maps = plt.subplots(nrows=1, ncols=3, figsize=(18, 5))
    fig.set_dpi(150)

    leadtime = 0
    fc_plot = fc_da.isel(time=leadtime).to_numpy()
    obs_plot = obs_da.isel(time=leadtime).to_numpy()
    diff_plot = diff.isel(time=leadtime).to_numpy()

    contour_kwargs = dict(
        vmin=0,
        vmax=1,
        cmap='YlOrRd'
    )

    im1 = maps[0].imshow(fc_plot, **contour_kwargs)
    im2 = maps[1].imshow(obs_plot, **contour_kwargs)
    im3 = maps[2].imshow(diff_plot, 
                         vmin=-1, vmax=1, cmap="RdBu_r")

    tic = maps[0].set_title("IceNet "
                            f"{pd.to_datetime(fc_da.isel(time=leadtime).time.values).strftime('%d/%m/%Y')}")
    tio = maps[1].set_title("OSISAF Obs "
                            f"{pd.to_datetime(obs_da.isel(time=leadtime).time.values).strftime('%d/%m/%Y')}")
    maps[2].set_title("Diff")

    p0 = maps[0].get_position().get_points().flatten()
    p1 = maps[1].get_position().get_points().flatten()
    p2 = maps[2].get_position().get_points().flatten()

    ax_cbar = fig.add_axes([p0[0], 0, p1[2]-p0[0], 0.05])
    plt.colorbar(im1, cax=ax_cbar, orientation='horizontal')

    ax_cbar1 = fig.add_axes([p2[0], 0, p2[2]-p2[0], 0.05])
    plt.colorbar(im3, cax=ax_cbar1, orientation='horizontal')

    for m_ax in maps[0:3]:
        m_ax.contourf(land_mask,
                      levels=[.5, 1],
                      colors=[matplotlib.cm.gray(180)],
                      zorder=3)

    fig.subplots_adjust(hspace=0.2, wspace=0.2)

    def update(date):
        logging.debug(f"Plotting {date}")

        fc_plot = fc_da.isel(time=date).to_numpy()
        obs_plot = obs_da.isel(time=date).to_numpy()
        diff_plot = diff.isel(time=date).to_numpy()
        
        tic.set_text("IceNet "
                     f"{pd.to_datetime(fc_da.isel(time=date).time.values).strftime('%d/%m/%Y')}")
        tio.set_text("OSISAF Obs "
                     f"{pd.to_datetime(obs_da.isel(time=date).time.values).strftime('%d/%m/%Y')}")

        im1.set_data(fc_plot)
        im2.set_data(obs_plot)
        im3.set_data(diff_plot)

        return tic, tio, im1, im2, im3

    animation = FuncAnimation(fig,
                              update,
                              range(0, len(fc_da.time)),
                              interval=100)

    plt.close()

    output_path  = os.path.join("plot", "sic_error.mp4") \
        if not output_path else output_path
    logging.info(f"Saving to {output_path}")
    animation.save(output_path,
                   fps=10,
                   extra_args=['-vcodec', 'libx264'])
    return animation


def forecast_plot_args(ecmwf: bool = True,
                       threshold: bool = False,
                       sie: bool = False,
                       metrics: bool = False,
                       extra_args: object = None) -> object:
    """
    Process command line arguments.
    
    :param ecmwf:
    :param threshold:
    :param sie:
<<<<<<< HEAD
    :param metrics:
    
=======
    :param extra_args:
>>>>>>> cc0a6186
    :return:
    """

    ap = argparse.ArgumentParser()
    ap.add_argument("hemisphere", choices=("north", "south"))
    ap.add_argument("forecast_file", type=str)
    ap.add_argument("forecast_date", type=date_arg)

    ap.add_argument("-r", "--region", default=None, type=region_arg,
                    help="Region specified x1, y1, x2, y2")

    ap.add_argument("-o", "--output-path", type=str, default=None)
    ap.add_argument("-v", "--verbose", action="store_true", default=False)

    if ecmwf:
        ap.add_argument("-b", "--bias-correct",
                        help="Bias correct SEAS forecast array",
                        action="store_true",
                        default=False)
        ap.add_argument("-e", "--ecmwf", action="store_true", default=False)

    if threshold:
        ap.add_argument("-t",
                        "--threshold",
                        help="The SIC threshold of interest",
                        type=float,
                        default=0.15)

    if sie:
        ap.add_argument("-ga",
                        "--grid-area",
                        help="The length of the sides of the grid used (in km)",
                        type=int,
                        default=25)

    if metrics:
        ap.add_argument("-m", 
                        "--metrics",
                        help="Which metrics to compute and plot",
                        type=str,
                        default="MAE,MSE,RMSE")
        ap.add_argument("-s",
                        "--separate",
                        help="Whether or not to produce separate plots for each metric",
                        action="store_true",
                        default=False)

    if type(extra_args) == list:
        for arg in extra_args:
            ap.add_argument(*arg[0], **arg[1])
    elif extra_args is not None:
        logging.warning("Implementation error: extra_args is invalid")

    args = ap.parse_args()

    logging.basicConfig(level=logging.DEBUG if args.verbose else logging.INFO)
    logging.getLogger("matplotlib").setLevel(logging.WARNING)

    return args

##
# CLI endpoints
#


def binary_accuracy():
    """
    Produces plot of the binary classification accuracy of forecasts.
    """
    args = forecast_plot_args(ecmwf=True, threshold=True)

    masks = Masks(north=args.hemisphere == "north",
                  south=args.hemisphere == "south")

    fc = get_forecast_ds(args.forecast_file,
                         args.forecast_date)
    obs = get_obs_da(args.hemisphere,
                     pd.to_datetime(args.forecast_date) +
                     timedelta(days=1),
                     pd.to_datetime(args.forecast_date) +
                     timedelta(days=int(fc.leadtime.max())))
    fc = filter_ds_by_obs(fc, obs, args.forecast_date)

    if args.ecmwf:
        seas = get_seas_forecast_da(
            args.hemisphere,
            args.forecast_date,
            bias_correct=args.bias_correct) \
            if args.ecmwf else None

        seas = seas.assign_coords(dict(xc=seas.xc / 1e3, yc=seas.yc / 1e3))
        seas = seas.isel(time=slice(1, None))
    else:
        seas = None

    if args.region:
        seas, fc, obs, masks = process_regions(args.region,
                                               [seas, fc, obs, masks])

    plot_binary_accuracy(masks=masks,
                         fc_da=fc,
                         cmp_da=seas,
                         obs_da=obs,
                         output_path=args.output_path,
                         threshold=args.threshold)


def sie_error():
    """
    Produces plot of the sea-ice extent (SIE) error of forecasts.
    """
    args = forecast_plot_args(ecmwf=True, threshold=True, sie=True)

    masks = Masks(north=args.hemisphere == "north",
                  south=args.hemisphere == "south")

    fc = get_forecast_ds(args.forecast_file,
                         args.forecast_date)
    obs = get_obs_da(args.hemisphere,
                     pd.to_datetime(args.forecast_date) +
                     timedelta(days=1),
                     pd.to_datetime(args.forecast_date) +
                     timedelta(days=int(fc.leadtime.max())))
    fc = filter_ds_by_obs(fc, obs, args.forecast_date)

    if args.ecmwf:
        seas = get_seas_forecast_da(
            args.hemisphere,
            args.forecast_date,
            bias_correct=args.bias_correct) \
            if args.ecmwf else None

        seas = seas.assign_coords(dict(xc=seas.xc / 1e3, yc=seas.yc / 1e3))
        seas = seas.isel(time=slice(1, None))
    else:
        seas = None

    if args.region:
        seas, fc, obs, masks = process_regions(args.region,
                                               [seas, fc, obs, masks])

    plot_sea_ice_extent_error(masks=masks,
                              fc_da=fc,
                              cmp_da=seas,
                              obs_da=obs,
                              output_path=args.output_path,
                              grid_area_size=args.grid_area,
                              threshold=args.threshold)


def plot_forecast():
    """CLI entry point for icenet_plot_forecast

    :return:
    """
    args = forecast_plot_args(ecmwf=False,
                              extra_args=[
                                  (("-l", "--leadtimes"), dict(
                                      help="Leadtimes to output, multiple as CSV, range as n..n",
                                      type=lambda s: [int(i) for i in
                                                      list(s.split(",") if "," in s else
                                                           range(int(s.split("..")[0]),
                                                                 int(s.split("..")[1])) if ".." in s else
                                                           [s])])),
                                  (("-c", "--no-coastlines"), dict(
                                      help="Turn off cartopy integration",
                                      action="store_true", default=False,
                                  )),
                                  (("-f", "--format"), dict(
                                      help="Format to output in",
                                      choices=("mp4", "png", "svg", "tiff"),
                                      default="png"
                                  ))
                              ])
    fc = get_forecast_ds(args.forecast_file, args.forecast_date)
    fc = fc.transpose(..., "yc", "xc")

    if not os.path.isdir(args.output_path):
        logging.warning("No directory at: {}".format(args.output_path))
        os.makedirs(args.output_path)
    elif os.path.isfile(args.output_path):
        raise RuntimeError("{} should be a directory and not existent...".
                           format(args.output_path))

    forecast_name = "{}.{}".format(
        os.path.splitext(os.path.basename(args.forecast_file))[0],
        args.forecast_date)

    cmap = None
    if args.region is not None:
        cmap = cm.get_cmap("tab20")
        cmap.set_bad("dimgrey")

        fc = process_regions(args.region, [fc])[0]

    leadtimes = args.leadtimes \
        if args.leadtimes is not None \
        else list(range(1, int(max(fc.leadtime.values)) + 1))

    if args.format == "mp4":
        pred_da = fc.isel(time=0).sel(leadtime=leadtimes)

        if "forecast_date" not in pred_da:
            forecast_dates = [
                pd.Timestamp(args.forecast_date) + dt.timedelta(lt)
                for lt in args.leadtimes]
            pred_da = pred_da.assign_coords(
                forecast_date=("leadtime", forecast_dates))

        pred_da = pred_da.drop("time").drop("leadtime").\
            rename(leadtime="time", forecast_date="time").set_index(time="time")

        anim_args = dict(
            figsize=5
        )
        if not args.no_coastlines:
            logging.warning("Coastlines will not work with the current "
                            "implementation of xarray_to_video")

        output_filename = os.path.join(args.output_path, "{}.{}.{}".format(
            forecast_name,
            args.forecast_date.strftime("%Y%m%d"),
            args.format
        ))
        xarray_to_video(pred_da, fps=1, cmap=cmap,
                        imshow_kwargs=dict(vmin=0., vmax=1.),
                        video_path=output_filename,
                        **anim_args)
    else:
        for leadtime in leadtimes:
            pred_da = fc.sel(leadtime=leadtime).isel(time=0)    #.sic_mean. \
                      # .where(~lm)

            bound_args = dict()

            if args.region is not None:
                bound_args.update(x1=args.region[0],
                                  x2=args.region[2],
                                  y1=args.region[1],
                                  y2=args.region[3])

            ax = get_plot_axes(**bound_args,
                               do_coastlines=not args.no_coastlines)

            if cmap:
                bound_args.update(cmap=cmap)

            im = show_img(ax, pred_da, **bound_args,
                          do_coastlines=not args.no_coastlines)

            plt.colorbar(im, ax=ax)
            plot_date = args.forecast_date + dt.timedelta(leadtime)
            ax.set_title("{:04d}/{:02d}/{:02d}".format(plot_date.year,
                                                       plot_date.month,
                                                       plot_date.day))
            output_filename = os.path.join(args.output_path, "{}.{}.{}".format(
                forecast_name,
                (args.forecast_date + dt.timedelta(
                    days=leadtime)).strftime("%Y%m%d"),
                args.format
            ))

            logging.info("Saving to {}".format(output_filename))
            plt.savefig(output_filename)
            plt.clf()


def parse_metrics_arg(argument: str) -> object:
    """
    Splits a string into a list by separating on commas.
    Will remove any whitespace and removes duplicates.
    Used to parsing metrics argument in metric_plots.
    
    :param argument: string
    
    :return: list of metrics to compute
    """
    return list(set([s.replace(" ", "") for s in argument.split(",")]))


def metric_plots():
    """
    Produces plot of requested metrics for forecasts.
    """
    args = forecast_plot_args(ecmwf=True, metrics=True)

    masks = Masks(north=args.hemisphere == "north",
                  south=args.hemisphere == "south")

    fc = get_forecast_ds(args.forecast_file,
                         args.forecast_date)
    obs = get_obs_da(args.hemisphere,
                     pd.to_datetime(args.forecast_date) +
                     timedelta(days=1),
                     pd.to_datetime(args.forecast_date) +
                     timedelta(days=int(fc.leadtime.max())))
    fc = filter_ds_by_obs(fc, obs, args.forecast_date)

    metrics = parse_metrics_arg(args.metrics)

    if args.ecmwf:
        seas = get_seas_forecast_da(
            args.hemisphere,
            args.forecast_date,
            bias_correct=args.bias_correct) \
            if args.ecmwf else None

        seas = seas.assign_coords(dict(xc=seas.xc / 1e3, yc=seas.yc / 1e3))
        seas = seas.isel(time=slice(1, None))
    else:
        seas = None

    if args.region:
        seas, fc, obs, masks = process_regions(args.region,
                                               [seas, fc, obs, masks])

    plot_metrics(metrics=metrics,
                 masks=masks,
                 fc_da=fc,
                 cmp_da=seas,
                 obs_da=obs,
                 output_path=args.output_path,
                 separate=args.separate)


def sic_error():
    """
    Produces video visualisation of SIC of forecast and ground truth.
    """
    args = forecast_plot_args(ecmwf=False)

    masks = Masks(north=args.hemisphere == "north",
                  south=args.hemisphere == "south")

    fc = get_forecast_ds(args.forecast_file,
                         args.forecast_date)
    obs = get_obs_da(args.hemisphere,
                     pd.to_datetime(args.forecast_date) +
                     timedelta(days=1),
                     pd.to_datetime(args.forecast_date) +
                     timedelta(days=int(fc.leadtime.max())))
    fc = filter_ds_by_obs(fc, obs, args.forecast_date)

    if args.region:
        fc, obs, masks = process_regions(args.region, [fc, obs, masks])

    sic_error_video(fc_da=fc,
                    obs_da=obs,
                    land_mask=masks.get_land_mask(),
                    output_path=args.output_path)<|MERGE_RESOLUTION|>--- conflicted
+++ resolved
@@ -21,20 +21,16 @@
 
 from icenet.data.cli import date_arg
 from icenet.data.sic.mask import Masks
-<<<<<<< HEAD
 from icenet.plotting.utils import (
     filter_ds_by_obs,
     get_forecast_ds,
     get_obs_da,
     get_seas_forecast_da,
-    get_seas_forecast_init_dates
+    get_seas_forecast_init_dates,
+    show_img,
+    get_plot_axes
 )
-=======
-from icenet.plotting.utils import \
-    filter_ds_by_obs, get_forecast_ds, get_obs_da, get_seas_forecast_da, \
-    show_img, get_plot_axes
 from icenet.plotting.video import xarray_to_video
->>>>>>> cc0a6186
 
 # FIXME: This shouldn't be here, 300 dpi is print quality (not always required)
 matplotlib.rcParams.update({
@@ -47,10 +43,7 @@
     """type handler for region arguments with argparse
 
     :param argument:
-<<<<<<< HEAD
-    
-=======
->>>>>>> cc0a6186
+
     :return:
     """
     try:
@@ -833,12 +826,9 @@
     :param ecmwf:
     :param threshold:
     :param sie:
-<<<<<<< HEAD
     :param metrics:
-    
-=======
     :param extra_args:
->>>>>>> cc0a6186
+
     :return:
     """
 
