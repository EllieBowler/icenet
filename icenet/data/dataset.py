import argparse
import json
import logging
import os

import dask
import numpy as np
import pandas as pd

from icenet.data.datasets.utils import SplittingMixin
from icenet.data.loader import IceNetDataLoaderFactory
from icenet.data.producers import DataCollection
<<<<<<< HEAD
from icenet.cli import setup_logging
=======
from icenet.utils import (
    setup_module_logging,
    setup_logging,
    check_pytorch_import
)
>>>>>>> 466b843e

logger = setup_module_logging(__name__)

pytorch_available = check_pytorch_import(logger)

if pytorch_available:
    from torch.utils.data import Dataset


"""


https://stackoverflow.com/questions/55852831/
tf-data-vs-keras-utils-sequence-performance

"""


class IceNetDataSet(SplittingMixin, DataCollection):
    """Initialises and configures a dataset.

    It loads a JSON configuration file, updates the `_config` attribute with the
    result, creates a data loader, and methods to access the dataset.

    Attributes:
        _config: A dict used to store configuration loaded from JSON file.
        _configuration_path: The path to the JSON configuration file.
        _batch_size: The batch size for the data loader.
        _counts: A dict with number of elements in train, val, test.
        _dtype: The type of the dataset.
        _loader_config: The path to the data loader configuration file.
        _generate_workers: An integer representing number of workers for parallel processing with Dask.
        _n_forecast_days: An integer representing number of days to predict for.
        _num_channels: An integer representing number of channels (input variables) in the dataset.
        _shape: The shape of the dataset.
        _shuffling: A flag indicating whether to shuffle the data or not.
    """

    def __init__(self,
                 configuration_path: str,
                 *args,
                 batch_size: int = 4,
                 path: str = os.path.join(".", "network_datasets"),
                 shuffling: bool = False,
                 **kwargs) -> None:
        """Initialises an instance of the IceNetDataSet class.

        Args:
            configuration_path: The path to the JSON configuration file.
            *args: Additional positional arguments.
            batch_size (optional): How many samples to load per batch. Defaults to 4.
            path (optional): The path to the directory where the processed tfrecord
                protocol buffer files will be stored. Defaults to './network_datasets'.
            shuffling (optional): Flag indicating whether to shuffle the data.
                Defaults to False.
            *args: Additional keyword arguments.
        """

        self._config = dict()
        self._configuration_path = configuration_path
        self._load_configuration(configuration_path)

        super().__init__(*args,
                         identifier=self._config["identifier"],
                         north=bool(self._config["north"]),
                         path=path,
                         south=bool(self._config["south"]),
                         **kwargs)

        self._batch_size = batch_size
        self._counts = self._config["counts"]
        self._dtype = getattr(np, self._config["dtype"])
        self._loader_config = self._config["loader_config"]
        self._generate_workers = self._config.get("generate_workers", 4)
        self._n_forecast_days = self._config["n_forecast_days"]
        self._num_channels = self._config["num_channels"]
        self._shape = tuple(self._config["shape"])
        self._shuffling = shuffling

        if "loader_path" in self._config:
            logging.warning("Configuration uses old \"loader_path\" attribute, "
                            "this should change to \"dataset_path\"")
            path_attr = "loader_path"
        else:
            path_attr = "dataset_path"

        # Check JSON config has attribute for path to tfrecord datasets, and
        #   that the path exists.
        if self._config[path_attr] and \
                os.path.exists(self._config[path_attr]):
            hemi = self.hemisphere_str[0]
            self.add_records(self.base_path, hemi)
        else:
            logging.warning("Running in configuration only mode, tfrecords "
                            "were not generated for this dataset")

    def _load_configuration(self, path: str) -> None:
        """Load the JSON configuration file and update the `_config` attribute of `IceNetDataSet` class.

        Args:
            path: The path to the JSON configuration file.

        Raises:
            OSError: If the specified configuration file is not found.
        """
        if os.path.exists(path):
            logging.info("Loading configuration {}".format(path))

            with open(path, "r") as fh:
                obj = json.load(fh)

                self._config.update(obj)
        else:
            raise OSError("{} not found".format(path))

    def get_data_loader(self,
                        n_forecast_days: object = None,
                        generate_workers: object = None) -> object:
        """Create an instance of the IceNetDataLoader class.

        Args:
            n_forecast_days (optional): The number of forecast days to be used by the data loader.
                If not provided, defaults to the value specified in the configuration file.
            generate_workers (optional): An integer representing number of workers to use for
                parallel processing with Dask. If not provided, defaults to the value specified in
                the configuration file.

        Returns:
            An instance of the DaskMultiWorkerLoader class configured with the specified parameters.
        """
        if n_forecast_days is None:
            n_forecast_days = self._config["n_forecast_days"]
        if generate_workers is None:
            generate_workers = self._config.get("generate_workers", 4)
        loader = IceNetDataLoaderFactory().create_data_loader(
            "dask",  # This will load the `DaskMultiWorkerLoader` class.
            self.loader_config,
            self.identifier,
            self._config["var_lag"],
            n_forecast_days=n_forecast_days,
            generate_workers=generate_workers,
            dataset_config_path=os.path.dirname(self._configuration_path),
            loss_weight_days=self._config["loss_weight_days"],
            north=self.north,
            output_batch_size=self._config["output_batch_size"],
            south=self.south,
            var_lag_override=self._config["var_lag_override"],
        )
        return loader

    @property
    def loader_config(self) -> str:
        """The path to the JSON loader configuration file stored in the dataset config file."""
        # E.g. `/path/to/loader.{identifier}.json`
        return self._loader_config

    @property
    def channels(self) -> list:
        """The list of channels (variable names) specified in the dataset config file."""
        return self._config["channels"]

    @property
    def counts(self) -> dict:
        """A dict with number of elements in train, val, test in the config file."""
        return self._config["counts"]


class MergedIceNetDataSet(SplittingMixin, DataCollection):
    """

    :param identifier:
    :param configuration_paths: List of configurations to load
    :param batch_size:
    :param path:
    """

    def __init__(self,
                 configuration_paths: object,
                 *args,
                 batch_size: int = 4,
                 path: str = os.path.join(".", "network_datasets"),
                 shuffling: bool = False,
                 **kwargs):
        self._config = dict()
        self._configuration_paths = [configuration_paths] \
            if type(configuration_paths) != list else configuration_paths
        self._load_configurations(configuration_paths)

        identifier = ".".join(
            [loader.identifier for loader in self._config["loaders"]])

        super().__init__(*args,
                         identifier=identifier,
                         north=bool(self._config["north"]),
                         path=path,
                         south=bool(self._config["south"]),
                         **kwargs)

        self._base_path = path
        self._batch_size = batch_size
        self._dtype = getattr(np, self._config["dtype"])
        self._num_channels = self._config["num_channels"]
        self._n_forecast_days = self._config["n_forecast_days"]
        self._shape = self._config["shape"]
        self._shuffling = shuffling

        self._init_records()

    def _init_records(self):
        """

        """
        for idx, loader_path in enumerate(self._config["loader_paths"]):
            hemi = self._config["loaders"][idx].hemisphere_str[0]
            base_path = os.path.join(self._base_path,
                                     self._config["loaders"][idx].identifier)
            self.add_records(base_path, hemi)

    def _load_configurations(self, paths: object):
        """

        :param paths:
        """
        self._config = dict(loader_paths=[],
                            loaders=[],
                            north=False,
                            south=False)

        for path in paths:
            if os.path.exists(path):
                logging.info("Loading configuration {}".format(path))

                with open(path, "r") as fh:
                    obj = json.load(fh)
                    self._merge_configurations(path, obj)
            else:
                raise OSError("{} not found".format(path))

    def _merge_configurations(self, path: str, other: object):
        """

        :param path:
        :param other:
        """
        loader = IceNetDataLoaderFactory().create_data_loader(
            "dask",
            other["loader_config"],
            other["identifier"],
            other["var_lag"],
            dataset_config_path=os.path.dirname(path),
            loss_weight_days=other["loss_weight_days"],
            north=other["north"],
            output_batch_size=other["output_batch_size"],
            south=other["south"],
            var_lag_override=other["var_lag_override"])

        self._config["loaders"].append(loader)

        if "loader_path" in other:
            logging.warning("Configuration uses old \"loader_path\" attribute, "
                            "this should change to \"dataset_path\"")
            self._config["loader_paths"].append(other["loader_path"])
        else:
            self._config["loader_paths"].append(other["dataset_path"])

        if "counts" not in self._config:
            self._config["counts"] = other["counts"].copy()
        else:
            for dataset, count in other["counts"].items():
                logging.info("Merging {} samples from {}".format(
                    count, dataset))
                self._config["counts"][dataset] += count

        general_attrs = [
            "channels", "dtype", "n_forecast_days", "num_channels",
            "output_batch_size", "shape"
        ]

        for attr in general_attrs:
            if attr not in self._config:
                self._config[attr] = other[attr]
            else:
                assert self._config[attr] == other[attr], \
                    "{} is not the same across configurations".format(attr)

        self._config["north"] = True if loader.north else self._config["north"]
        self._config["south"] = True if loader.south else self._config["south"]

    def get_data_loader(self):
        """

        :return:
        """
        assert len(self._configuration_paths) == 1, "Configuration mode is " \
                                                    "only for single loader" \
                                                    "datasets: {}".format(
            self._configuration_paths
        )
        return self._config["loader"][0]

    def check_dataset(self, split: str = "train"):
        """

        :param split:
        """
        raise NotImplementedError("Checking not implemented for merged sets, "
                                  "consider doing them individually")

    @property
    def channels(self):
        return self._config['channels']

    @property
    def counts(self):
        return self._config["counts"]


if pytorch_available:
    class IceNetDataSetPyTorch(IceNetDataSet, Dataset):
        """Initialises and configures a PyTorch dataset.
        """
        def __init__(
            self,
            configuration_path: str,
            mode: str,
            batch_size: int = 1,
            shuffling: bool = False,
        ):
            """Initialises an instance of the IceNetDataSetPyTorch class.

            Args:
                configuration_path: The path to the JSON configuration file.
                mode: The dataset type, i.e. `train`, `val` or `test`.
                batch_size (optional): How many samples to load per batch. Defaults to 1.
                shuffling (optional): Flag indicating whether to shuffle the data.
                    Defaults to False.
            """
            super().__init__(configuration_path=configuration_path,
                             batch_size=batch_size,
                             shuffling=shuffling)
            self._dl = self.get_data_loader()

            # check mode option
            if mode not in ["train", "val", "test"]:
                raise ValueError("mode must be either 'train', 'val', 'test'")
            self._mode = mode

            self._dates = self._dl._config["sources"]["osisaf"]["dates"][self._mode]

        def __len__(self):
            return self._counts[self._mode]

        def __getitem__(self, idx):
            """Return a sample from the dataloader for given index.
            """
            with dask.config.set(scheduler="synchronous"):
                sample = self._dl.generate_sample(
                    date=pd.Timestamp(self._dates[idx].replace('_', '-')),
                    parallel=False,
                )
            return sample

        @property
        def dates(self):
            return self._dates


@setup_logging
def get_args() -> object:
    """Parse command line arguments using the argparse module.

    Returns:
        An object containing the parsed command line arguments.

    Example:
        Assuming CLI arguments provided.

        args = get_args()
        print(args.dataset)
        print(args.split)
        print(args.verbose)
    """
    ap = argparse.ArgumentParser()
    ap.add_argument("dataset")
    ap.add_argument("-s",
                    "--split",
                    choices=["train", "val", "test"],
                    default="train")
    ap.add_argument("-v", "--verbose", action="store_true", default=False)
    args = ap.parse_args()
    return args


def check_dataset() -> None:
    """Check the dataset for a specific split."""
    args = get_args()
    ds = IceNetDataSet(args.dataset)
    ds.check_dataset(args.split)<|MERGE_RESOLUTION|>--- conflicted
+++ resolved
@@ -10,15 +10,12 @@
 from icenet.data.datasets.utils import SplittingMixin
 from icenet.data.loader import IceNetDataLoaderFactory
 from icenet.data.producers import DataCollection
-<<<<<<< HEAD
-from icenet.cli import setup_logging
-=======
+
 from icenet.utils import (
     setup_module_logging,
     setup_logging,
     check_pytorch_import
 )
->>>>>>> 466b843e
 
 logger = setup_module_logging(__name__)
 
